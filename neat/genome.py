--- conflicted
+++ resolved
@@ -1,12 +1,8 @@
 """Handles genomes (individuals in the population)."""
 from __future__ import division, print_function
 
-<<<<<<< HEAD
-=======
-from functools import reduce
+
 from itertools import count
-from operator import mul
->>>>>>> 618a3804
 from random import choice, random, shuffle
 
 import sys
